import subprocess as sp
import os
import os.path as op
import sys
import shutil
import pysrt
from timeit import default_timer as timer
import time
import easygui as g
import json
import tempfile
import re

ffmpeg_cmd = "utils/ffmpeg/ffmpeg"
ffprobe_cmd = "utils/ffmpeg/ffprobe"
video_exts = [".mkv", ".mp4", ".webm", ".mpg", ".mp2", ".mpeg", ".mpe", ".mpv", ".ogg", ".m4p",
              ".m4v", ".avi", ".wmv", ".mov", ".qt", ".flv", ".swf", ".mp3"]
sub_exts = ["*.srt", "*.ass", "*.ssa", "Subtitle files"]
title = "Condenser"
filtered_chars = ""
filter_parentheses = False
output_format = ""


def check_all_equal(l):
    return l.count(l[0]) == len(l)


def probe_video(filename):
<<<<<<< HEAD
    result = sp.run(ffprobe_cmd + ' -show_streams -v quiet -print_format json "{}"'.format(filename), capture_output=True)
=======
    result = sp.run([ffprobe_cmd, "-show_streams", "-v", "quiet", "-print_format", "json", filename],
                    capture_output=True)
>>>>>>> 2a3d28e4
    if result.returncode != 0:
        raise Exception("Could not probe video with ffprobe: " + str(result.stderr))
    probe = json.loads(result.stdout)
    streams = probe.get("streams")
    audio_streams = [s for s in streams if s.get("codec_type") == "audio"]
    subtitle_streams = [s for s in streams if s.get("codec_type") == "subtitle"]
    return audio_streams, subtitle_streams


def streams_to_options(streams):
    options = ["(No tag)"] * len(streams)
    for i, a in enumerate(streams):
        if "tags" in a:
            lang = ""
            title = ""
            if "language" in a.get("tags"):
                lang = a.get("tags").get("language")
            if "title" in a.get("tags"):
                title = a.get("tags").get("title")
            if lang or title:
                options[i] = "{}: {} ({})".format(i + 1, title, lang)
    return options


def filter_text(text):
    text = re.sub('<[^<]+?>', '', text)  # strip xml tags
    if len(text) == 0:
        return ""
    if filter_parentheses and \
            ((text[0] == "(" and text[-1] == ")") or \
             (text[0] == "[" and text[-1] == "]") or \
             (text[0] == "{" and text[-1] == "}")):
        return ""
    else:
        if filtered_chars:
            return text.translate(str.maketrans('', '', filtered_chars))
        else:
            return text


def extract_periods(srt_path, padding):
    subs = pysrt.open(srt_path)
    if not subs:
        raise Exception("Could not open the subtitle file: " + srt_path)
    if filtered_chars or filter_parentheses:
        for sub in subs:
            sub.text = filter_text(sub.text)
    periods = [[sub.start.ordinal - padding, sub.end.ordinal + padding] for sub in subs if len(sub.text) > 0]

    if periods[0][0] < 0:
        periods[0][0] = 0
    periods[-1][1] -= padding

    merged_periods = []
    i = 0
    while i < len(periods):
        expanded = 0
        for j in range(i + 1, len(periods)):
            # if periods[i][1] + padding >= periods[j][0]:  # has extra padding
            if periods[i][1] >= periods[j][0]:
                periods[i][1] = periods[j][1]
                expanded += 1
            else:
                break
        merged_periods.append(periods[i])
        i += (expanded + 1)

    print("All period count: {} ({} filtered)".format(len(periods), len(subs) - len(periods)))
    print("Merged period count:", len(merged_periods))
    return merged_periods


def extract_audio_parts(periods, temp_dir, filename, audio_index):
    print("Extracting...")
    out_paths = []
    for i, (start, end) in enumerate(periods):
<<<<<<< HEAD
        out_path = temp_dir + "\\out_{}.flac".format(i)
        out_paths.append(out_path)
        
        command = ffmpeg_cmd + ' -hide_banner -loglevel error -ss {} -i "{}" -t {} -map 0:a:{} -c:a flac -compression_level 0 "{}"'.format(
            start / 1000, filename, (end - start) / 1000, audio_index, out_path)
=======
        out_path = temp_dir + "/out_{}.mp3".format(i)
        out_paths.append(out_path)
        command = [ffmpeg_cmd, '-hide_banner', '-loglevel', 'error', '-ss', str(start / 1000), '-i', filename, '-t', str((end - start) / 1000), '-map', '0:a:{}'.format(audio_index), '-q:a', '4', out_path]
>>>>>>> 2a3d28e4
        rc = sp.call(command, shell=False)
        if rc != 0:
            raise Exception("Could not extract audio from video")

        print("{}/{}".format(i + 1, len(periods)), end="\r")
    return out_paths


def concatenate_audio_parts(periods, temp_dir, out_paths, output_filename):
    concat_dir = op.join(temp_dir, "concat.txt")
    with open(concat_dir, "w") as f:
        for i in range(len(periods)):
            f.write("file '{}'\n".format(out_paths[i].replace("'", "'\\''")))

    print("Concatenating...")
    concat_commands = [ffmpeg_cmd, "-y", "-safe", "0", "-hide_banner", "-loglevel", "error", "-f", "concat", "-i",
                       concat_dir, output_filename]
    result = sp.run(concat_commands, capture_output=True)
    if result.returncode != 0:
        raise Exception("There was a problem during concatenation: " + str(result.stderr))


def choose_audio_stream(audio_streams, message):
    audio_index = 0
    if len(audio_streams) > 1:
        audio_options = streams_to_options(audio_streams)
        audio_index = g.indexbox(message, 'Audio Stream', audio_options, default_choice=audio_options[audio_index],
                                 cancel_choice=None)
        if audio_index is None:
            raise Exception("Audio stream selection canceled. Exiting program.")
    return audio_index


def choose_subtitle_stream(subtitle_streams, mulsrt_ask, file_name_str="this file"):
    sub_index = 0
    if len(subtitle_streams) > 1 and mulsrt_ask:
        sub_options = streams_to_options(subtitle_streams)
        sub_index = g.indexbox('No external and multiple internal subtitles found in {}. Which one would you like to use?'.format(file_name_str) +
                               ' If you want to always pick the first subtitle by default,'
                               ' set "ask_when_multiple_srt" to False in config.json',
                               'Subtitle Stream', sub_options, default_choice=sub_options[sub_index],
                               cancel_choice=sub_options[sub_index])
    return sub_index


def extract_srt(temp_dir, filename, sub_index):
    srt_path = op.join(temp_dir, "out.srt")
    result = sp.run([ffmpeg_cmd, '-hide_banner', '-loglevel', 'error', '-i', filename, '-map',
                    '0:s:{}'.format(sub_index), srt_path], capture_output=True)
    if result.returncode != 0:
        raise Exception("Could not extract subtitle with ffmpeg: " + str(result.stderr))
    return srt_path


def find_same_name_sub(filename):
    # Checking if a subtitle file exists with the same name as the video file
    file_root, _ = op.splitext(filename)
    for e in sub_exts[:-1]:
        path = file_root + e[1:]
        if op.isfile(path):
            return path
    return None


def get_srt(subtitle_streams, mulsrt_ask, file_folder, filename, temp_dir):
    sub_path = find_same_name_sub(filename)

    if sub_path is None:
        # No same-name subs

        if len(subtitle_streams) >= 1:
            # Video has subtitles
            sub_index = choose_subtitle_stream(subtitle_streams, mulsrt_ask)
            srt_path = extract_srt(temp_dir, filename, sub_index)
            return srt_path
        else:
            # No subs in video either, asking the user
            sub_path = g.fileopenbox("This video file has no subtitles. Select a subtitle file to continue",
                                     title, filetypes=[sub_exts], default="{}/*".format(file_folder))
            if sub_path is None:
                raise Exception("Video file has no subtitles and subtitle file not selected. Exiting program.")

    return convert_sub_if_needed(sub_path, temp_dir)

def convert_sub_if_needed(sub_path, temp_dir):
    sub_root, sub_ext = op.splitext(sub_path)
    if sub_ext.lower() != ".srt":
        srt_path = op.join(temp_dir, "out.srt")
        sub_convert_cmd = [ffmpeg_cmd, "-i", sub_path, srt_path]
        result = sp.run(sub_convert_cmd, capture_output=True)
        if result.returncode != 0:
            raise Exception("Could not open subtitle file " + sub_path + ": " + str(result.stderr))
    else:
        srt_path = sub_path
    return srt_path


def condense(srt_path, padding, temp_dir, filename, audio_index, output_filename):
    time_start = timer()

    periods = extract_periods(srt_path, padding)
    out_paths = extract_audio_parts(periods, temp_dir, filename, audio_index)
    concatenate_audio_parts(periods, temp_dir, out_paths, output_filename)

    time_end = timer()
    print("Finished in {:.2f} seconds".format(time_end - time_start))


def condense_multi(subtitle_option, video_paths, video_names, subtitle_stream, audio_stream, mulsrt_ask, parent_folder,
                   folder_name, temp_dir, padding):
    all_subtitle_paths = list(map(find_same_name_sub, video_paths))
    if None in all_subtitle_paths:
        # There is at least one video with no external sub
        if len(subtitle_option) == 0:
            # There are no internal subs
            raise Exception("There are videos with no subtitles and no corresponding subtitle files")
        is_all_none = all(s is None for s in all_subtitle_paths)
        file_name_str = "all files" if is_all_none else "some files"
        sub_index = choose_subtitle_stream(subtitle_stream, mulsrt_ask, file_name_str)

    message = 'These files have multiple audio streams. Which one would you like to use?'
    audio_index = choose_audio_stream(audio_stream, message)

    output_dir = op.join(parent_folder, folder_name + "_con")
    os.makedirs(output_dir, exist_ok=True)
    all_time_start = timer()

    for i in range(len(video_paths)):
        v_path = video_paths[i]
        v_root = op.splitext(video_names[i])[0]
        output_filename = v_root + ".flac"
        output_filepath = op.join(output_dir, output_filename)
        if op.isfile(output_filepath):
            print("{} already exists. Skipping".format(output_filename))
            continue

        print("Condensing video " + str(i + 1))
        os.makedirs(temp_dir, exist_ok=True)
        if all_subtitle_paths and all_subtitle_paths[i]:
            srt_path = convert_sub_if_needed(all_subtitle_paths[i], temp_dir)
        else:
            srt_path = extract_srt(temp_dir, v_path, sub_index)
        condense(srt_path, padding, temp_dir, v_path, audio_index, output_filepath)

        shutil.rmtree(temp_dir, ignore_errors=True)

    all_time_end = timer()
    print("Finished {} files in {:.2f} seconds".format(len(video_paths), all_time_end - all_time_start))


def main():
    temp_dir = None
    filename = None
    if getattr(sys, 'frozen', False):
        application_path = os.path.dirname(os.path.abspath(sys.executable))
    else:
        application_path = os.path.dirname(os.path.abspath(__file__))

    try:
        # Load config
        config_path = op.join(application_path, "config.json")
        if op.isfile(config_path):
            with open(config_path, "r", encoding="utf8") as f:
                conf = json.load(f)
                padding = conf.get("padding")
                mulsrt_ask = conf.get("ask_when_multiple_srt")
                global filtered_chars; filtered_chars = conf.get("filtered_characters")
                global filter_parentheses; filter_parentheses = conf.get("filter_parentheses")
                global output_format; output_format = conf.get("output_format")
                if type(padding) is not int or type(mulsrt_ask) is not bool:
                    raise Exception("Invalid config file")
                if padding < 0:
                    padding = 0
                if padding > 60000:
                    padding = 60000
        else:
            padding = 500
            mulsrt_ask = False

        # Get video file
        if len(sys.argv) > 1:
            filename = sys.argv[1]
        else:
            answer = g.buttonbox("Would you like to condense one video or a folder of videos?\n"
                                 "(You can also drag and drop videos or folders directly to the executable or its shortcut)", title, ["Video", "Folder"])
            if answer == "Video":
                filename = g.fileopenbox("Select video file", title, filetypes=[["*" + e for e in video_exts] + ["Video files"]])
            elif answer == "Folder":
                filename = g.diropenbox("Select folder", title)

        if filename is None or not op.exists(filename):
            print("Filename is not given. Exiting")
            return

        if op.isdir(filename):
            print("Checking videos in folder:", filename)

            parent_folder, folder_name = op.split(filename)
            temp_dir = op.join(tempfile.gettempdir(), "condenser_temp-{}".format(int(time.time() * 1000)))

            file_names = [f for f in os.listdir(filename) if op.isfile(op.join(filename, f))]
            video_names = [f for f in file_names if op.splitext(f)[1] in video_exts]

            print("Found {} videos out of {} files".format(len(video_names), len(file_names)))
            video_paths = [op.join(filename, f) for f in video_names]
            all_streams = [probe_video(v) for v in video_paths]
            all_audio_streams, all_subtitle_streams = map(list, zip(*all_streams))
            all_audio_options = list(map(streams_to_options, all_audio_streams))
            all_subtitle_options = list(map(streams_to_options, all_subtitle_streams))
            if check_all_equal(all_audio_options) and check_all_equal(all_subtitle_options):
                print("Streams are consistent")
                condense_multi(all_subtitle_options[0], video_paths, video_names, all_subtitle_streams[0],
                               all_audio_streams[0], mulsrt_ask, parent_folder, folder_name, temp_dir, padding)
            else:
                all_options = list(zip(all_audio_options, all_subtitle_options))
                grouped_options = [[(0, all_options[0])]]
                for i, o in enumerate(all_options[1:]):
                    found = False
                    for go in grouped_options:
                        if go[0][1] == o:
                            go.append((i+1, o))
                            found = True
                            break
                    if not found:
                        grouped_options.append([(i+1, o)])

                for go in grouped_options:
                    ids = [i for i, o in go]
                    so = go[0][1][1]
                    vps = [video_paths[i] for i in ids]
                    vns = [video_names[i] for i in ids]
                    s_s = all_subtitle_streams[ids[0]]
                    a_s = all_audio_streams[ids[0]]
                    condense_multi(so, vps, vns, s_s, a_s, mulsrt_ask, parent_folder, folder_name, temp_dir, padding)
        else:
            print("Opening video:", filename)

            file_root, _ = os.path.splitext(filename)
            file_folder, _ = os.path.split(filename)
            temp_dir = op.join(tempfile.gettempdir(), ".temp-{}".format(int(time.time() * 1000)))

            audio_streams, subtitle_streams = probe_video(filename)
            os.makedirs(temp_dir)
            srt_path = get_srt(subtitle_streams, mulsrt_ask, file_folder, filename, temp_dir)
            audio_index = choose_audio_stream(audio_streams,
                                              'This file has multiple audio streams. Which one would you like to use?')

            condense(srt_path, padding, temp_dir, filename, audio_index, file_root + "_con." + output_format)

    except Exception as ex:
        print("{}: {}".format(type(ex).__name__, ex))
        import traceback
        print(traceback.format_exc())
        with open(op.join(application_path, "log.txt"), "a") as f:
            time_str = time.strftime("%Y-%m-%d %H:%M:%S", time.localtime())
            heading = time_str + " - " + filename
            message = heading + "\n" + "-"*len(heading) + "\n" + str(ex) + "\nTraceback:\n" + traceback.format_exc() + "\n\n"
            f.write(message)
        # os.system("pause")

    finally:
        if temp_dir is not None:
            shutil.rmtree(temp_dir, ignore_errors=True)
        # os.system("pause")


if __name__ == "__main__":
    main()<|MERGE_RESOLUTION|>--- conflicted
+++ resolved
@@ -27,12 +27,8 @@
 
 
 def probe_video(filename):
-<<<<<<< HEAD
-    result = sp.run(ffprobe_cmd + ' -show_streams -v quiet -print_format json "{}"'.format(filename), capture_output=True)
-=======
     result = sp.run([ffprobe_cmd, "-show_streams", "-v", "quiet", "-print_format", "json", filename],
                     capture_output=True)
->>>>>>> 2a3d28e4
     if result.returncode != 0:
         raise Exception("Could not probe video with ffprobe: " + str(result.stderr))
     probe = json.loads(result.stdout)
@@ -109,17 +105,9 @@
     print("Extracting...")
     out_paths = []
     for i, (start, end) in enumerate(periods):
-<<<<<<< HEAD
-        out_path = temp_dir + "\\out_{}.flac".format(i)
+        out_path = temp_dir + "/out_{}.flac".format(i)
         out_paths.append(out_path)
-        
-        command = ffmpeg_cmd + ' -hide_banner -loglevel error -ss {} -i "{}" -t {} -map 0:a:{} -c:a flac -compression_level 0 "{}"'.format(
-            start / 1000, filename, (end - start) / 1000, audio_index, out_path)
-=======
-        out_path = temp_dir + "/out_{}.mp3".format(i)
-        out_paths.append(out_path)
-        command = [ffmpeg_cmd, '-hide_banner', '-loglevel', 'error', '-ss', str(start / 1000), '-i', filename, '-t', str((end - start) / 1000), '-map', '0:a:{}'.format(audio_index), '-q:a', '4', out_path]
->>>>>>> 2a3d28e4
+        command = [ffmpeg_cmd, '-hide_banner', '-loglevel', 'error', '-ss', str(start / 1000), '-i', filename, '-t', str((end - start) / 1000), '-map', '0:a:{}'.format(audio_index), '-c:a', 'flac', '-compression_level', '0', out_path]
         rc = sp.call(command, shell=False)
         if rc != 0:
             raise Exception("Could not extract audio from video")
@@ -250,7 +238,7 @@
     for i in range(len(video_paths)):
         v_path = video_paths[i]
         v_root = op.splitext(video_names[i])[0]
-        output_filename = v_root + ".flac"
+        output_filename = v_root + "." + output_format
         output_filepath = op.join(output_dir, output_filename)
         if op.isfile(output_filepath):
             print("{} already exists. Skipping".format(output_filename))
