{
  "padding": 500,
  "ask_when_multiple_srt": true,
  "filtered_characters": "♩♪♫♬～",
  "filter_parentheses": true,
<<<<<<< HEAD
  "sub_suffix": ""
=======
  "output_format": "mp3"
>>>>>>> 0f16372f
}<|MERGE_RESOLUTION|>--- conflicted
+++ resolved
@@ -3,9 +3,6 @@
   "ask_when_multiple_srt": true,
   "filtered_characters": "♩♪♫♬～",
   "filter_parentheses": true,
-<<<<<<< HEAD
+  "output_format": "mp3",
   "sub_suffix": ""
-=======
-  "output_format": "mp3"
->>>>>>> 0f16372f
 }